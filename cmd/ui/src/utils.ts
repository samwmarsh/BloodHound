--- conflicted
+++ resolved
@@ -40,24 +40,6 @@
     return dates;
 };
 
-<<<<<<< HEAD
-=======
-export const validateNodeType = (type: string): ActiveDirectoryNodeKind | AzureNodeKind | undefined => {
-    let result = undefined;
-    Object.values(ActiveDirectoryNodeKind).forEach((activeDirectoryType: string) => {
-        if (activeDirectoryType.localeCompare(type, undefined, { sensitivity: 'base' }) === 0)
-            result = activeDirectoryType as ActiveDirectoryNodeKind;
-    });
-
-    Object.values(AzureNodeKind).forEach((azureType: string) => {
-        if (azureType.localeCompare(type, undefined, { sensitivity: 'base' }) === 0)
-            result = azureType as AzureNodeKind;
-    });
-
-    return result;
-};
-
->>>>>>> d61fdd8b
 export const getUsername = (user: any): string | undefined => {
     if (user?.first_name && user?.last_name) {
         return `${user.first_name} ${user.last_name}`;
